#[cfg(all(feature = "gpu", not(target_os = "macos")))]
use crate::cl;
use crate::error::Error;
use crate::poseidon::SimplePoseidonBatchHasher;
use crate::{Arity, BatchHasher, Strength, DEFAULT_STRENGTH};
use generic_array::GenericArray;
use paired::bls12_381::Fr;
use std::marker::PhantomData;

#[derive(Clone, Copy, Debug)]
pub enum BatcherType {
<<<<<<< HEAD
=======
    #[cfg(all(feature = "gpu", not(target_os = "macos")))]
    CustomGPU(cl::GPUSelector),
    #[cfg(all(feature = "gpu", target_os = "macos"))]
    CustomGPU(()),
>>>>>>> 70cec076
    GPU,
    CPU,
}

#[cfg(not(target_os = "macos"))]
use crate::gpu::GPUBatchHasher;

pub enum Batcher<'a, A>
where
    A: Arity<Fr>,
{
    #[cfg(not(target_os = "macos"))]
    GPU(GPUBatchHasher<'a, A>),
    #[cfg(target_os = "macos")]
    GPU(NoGPUBatchHasher<A>),
    CPU(SimplePoseidonBatchHasher<'a, A>),
}

impl<A> Batcher<'_, A>
where
    A: Arity<Fr>,
{
    pub(crate) fn t(&self) -> BatcherType {
        match self {
            Batcher::GPU(_) => BatcherType::GPU,
            Batcher::CPU(_) => BatcherType::CPU,
        }
    }

    pub(crate) fn new(t: &BatcherType, max_batch_size: usize) -> Result<Self, Error> {
        Self::new_with_strength(DEFAULT_STRENGTH, t, max_batch_size)
    }

    pub(crate) fn new_with_strength(
        strength: Strength,
        t: &BatcherType,
        max_batch_size: usize,
    ) -> Result<Self, Error> {
        match t {
            #[cfg(all(feature = "gpu", target_os = "macos"))]
            BatcherType::GPU => panic!("GPU unimplemented on macos"),
            #[cfg(all(feature = "gpu", not(target_os = "macos")))]
            BatcherType::GPU => Ok(Batcher::GPU(GPUBatchHasher::<A>::new_with_strength(
                strength,
                max_batch_size,
            )?)),

            BatcherType::CPU => Ok(Batcher::CPU(
                SimplePoseidonBatchHasher::<A>::new_with_strength(strength, max_batch_size)?,
            )),
        }
    }
}

impl<A> BatchHasher<A> for Batcher<'_, A>
where
    A: Arity<Fr>,
{
    fn hash(&mut self, preimages: &[GenericArray<Fr, A>]) -> Result<Vec<Fr>, Error> {
        match self {
            Batcher::GPU(batcher) => batcher.hash(preimages),
            Batcher::CPU(batcher) => batcher.hash(preimages),
        }
    }

    fn max_batch_size(&self) -> usize {
        match self {
            Batcher::GPU(batcher) => batcher.max_batch_size(),
            Batcher::CPU(batcher) => batcher.max_batch_size(),
        }
    }
}

// /// NoGPUBatchHasher is a dummy required so we can build with the gpu flag even on platforms on which we cannot currently
// /// run with GPU.
pub struct NoGPUBatchHasher<A>(PhantomData<A>);

impl<A> BatchHasher<A> for NoGPUBatchHasher<A>
where
    A: Arity<Fr>,
{
    fn hash(&mut self, _preimages: &[GenericArray<Fr, A>]) -> Result<Vec<Fr>, Error> {
        unimplemented!();
    }

    fn max_batch_size(&self) -> usize {
        unimplemented!();
    }
}<|MERGE_RESOLUTION|>--- conflicted
+++ resolved
@@ -9,13 +9,6 @@
 
 #[derive(Clone, Copy, Debug)]
 pub enum BatcherType {
-<<<<<<< HEAD
-=======
-    #[cfg(all(feature = "gpu", not(target_os = "macos")))]
-    CustomGPU(cl::GPUSelector),
-    #[cfg(all(feature = "gpu", target_os = "macos"))]
-    CustomGPU(()),
->>>>>>> 70cec076
     GPU,
     CPU,
 }

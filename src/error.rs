use std::{error, fmt};

#[derive(Debug, Clone)]
/// Possible error states for the hashing.
pub enum Error {
    /// The allowed number of leaves cannot be greater than the arity of the tree.
    FullBuffer,
    /// Attempt to reference an index element that is out of bounds
    IndexOutOfBounds,
    /// The provided leaf was not found in the tree
    GPUError(String),
<<<<<<< HEAD
=======
    #[cfg(all(feature = "gpu", not(target_os = "macos")))]
    ClError(cl::ClError),
    #[cfg(feature = "gpu")]
    TritonError(String),
>>>>>>> 70cec076
    DecodingError,
    Other(String),
}

<<<<<<< HEAD
=======
#[cfg(all(feature = "gpu", not(target_os = "macos")))]
impl From<cl::ClError> for Error {
    fn from(e: cl::ClError) -> Self {
        Self::ClError(e)
    }
}

#[cfg(feature = "gpu")]
impl From<triton::Error> for Error {
    fn from(e: triton::Error) -> Self {
        Self::TritonError(e.to_string())
    }
}

>>>>>>> 70cec076
impl error::Error for Error {}

impl fmt::Display for Error {
    fn fmt(&self, f: &mut fmt::Formatter) -> Result<(), fmt::Error> {
        match self {
            Error::FullBuffer => write!(
                f,
                "The size of the buffer cannot be greater than the hash arity."
            ),
            Error::IndexOutOfBounds => write!(f, "The referenced index is outs of bounds."),
            Error::GPUError(s) => write!(f, "GPU Error: {}", s),
<<<<<<< HEAD
=======
            #[cfg(all(feature = "gpu", not(target_os = "macos")))]
            Error::ClError(e) => write!(f, "OpenCL Error: {}", e),
            #[cfg(feature = "gpu")]
            Error::TritonError(e) => write!(f, "Neptune-triton Error: {}", e),
>>>>>>> 70cec076
            Error::DecodingError => write!(f, "PrimeFieldDecodingError"),
            Error::Other(s) => write!(f, "{}", s),
        }
    }
}<|MERGE_RESOLUTION|>--- conflicted
+++ resolved
@@ -9,25 +9,12 @@
     IndexOutOfBounds,
     /// The provided leaf was not found in the tree
     GPUError(String),
-<<<<<<< HEAD
-=======
-    #[cfg(all(feature = "gpu", not(target_os = "macos")))]
-    ClError(cl::ClError),
     #[cfg(feature = "gpu")]
     TritonError(String),
->>>>>>> 70cec076
     DecodingError,
     Other(String),
 }
 
-<<<<<<< HEAD
-=======
-#[cfg(all(feature = "gpu", not(target_os = "macos")))]
-impl From<cl::ClError> for Error {
-    fn from(e: cl::ClError) -> Self {
-        Self::ClError(e)
-    }
-}
 
 #[cfg(feature = "gpu")]
 impl From<triton::Error> for Error {
@@ -36,7 +23,6 @@
     }
 }
 
->>>>>>> 70cec076
 impl error::Error for Error {}
 
 impl fmt::Display for Error {
@@ -48,13 +34,8 @@
             ),
             Error::IndexOutOfBounds => write!(f, "The referenced index is outs of bounds."),
             Error::GPUError(s) => write!(f, "GPU Error: {}", s),
-<<<<<<< HEAD
-=======
-            #[cfg(all(feature = "gpu", not(target_os = "macos")))]
-            Error::ClError(e) => write!(f, "OpenCL Error: {}", e),
             #[cfg(feature = "gpu")]
             Error::TritonError(e) => write!(f, "Neptune-triton Error: {}", e),
->>>>>>> 70cec076
             Error::DecodingError => write!(f, "PrimeFieldDecodingError"),
             Error::Other(s) => write!(f, "{}", s),
         }
